use crate::enums::token::Token;
use std::collections::HashMap;

/// Extract instructions from tokens
///
/// # Arguments
///
/// * `tokens` - The vec of tokens you want to split into instructions
///
pub fn extract_instructions(tokens: Vec<Token>) -> Vec<Vec<Token>> {
    let mut instructions = Vec::default();
    let mut current_instruction = Vec::default();

    for token in tokens {
        match token.clone() {
            Token::BlockEnd(line) => {
                current_instruction.push(Token::BlockEnd(line));
                instructions.push(current_instruction);
                current_instruction = Vec::default()
            }
            _ => current_instruction.push(token.clone()),
        }
    }

    instructions.push(current_instruction);
    instructions
}
/// Extract code blocks from tokens
///
/// # Arguments
///
/// * `tokens` - The vec of tokens you want to extract the blocks from
///
pub fn extract_blocks(tokens: Vec<Token>) -> Vec<Token> {
    let mut output = Vec::new();
    let mut tokens_iter = tokens.iter();

    while let Some(token) = tokens_iter.next() {
        match token {
            Token::BlockStart(line) => {
                let mut block_tokens = Vec::new();
                let mut n = 0;

                for token_0 in tokens_iter.by_ref() {
                    match token_0 {
                        Token::BlockEnd(_) => match n {
                            0 => break,
                            _ => {
                                n -= 1;
                                block_tokens.push(token_0.clone())
                            }
                        },
                        Token::BlockStart(_) => {
                            n += 1;
                            block_tokens.push(token_0.clone())
                        }
                        _ => block_tokens.push(token_0.clone()),
                    }
                }

<<<<<<< HEAD
                output.push(match recurse {
                    true => Token::Block(extract_blocks(block_tokens), *line),
                    false => Token::Block(block_tokens, *line),
                })
=======
                output.push(Token::Block(extract_blocks(block_tokens), *line))
>>>>>>> f6901bb7
            }
            _ => output.push(token.clone()),
        }
    }

    output
}

/// Lex an identifier
pub fn lex_identifier(identifier: &str, line: u16) -> Token {
    let mut keywords = HashMap::new();

    // Booleans values
    keywords.insert("true", Token::Bool(true, line));
    keywords.insert("false", Token::Bool(false, line));

    // Boolean operations
    keywords.insert("or", Token::Or(line));
    keywords.insert("and", Token::And(line));
    keywords.insert("not", Token::Not(line));
    keywords.insert("xor", Token::Xor(line));
    keywords.insert("eq", Token::Eq(line));

    // Block borders
    keywords.insert("do", Token::BlockStart(line));
    keywords.insert("end", Token::BlockEnd(line));

    keywords.insert("proc", Token::ProcStart(line));

    // Stack manipulation
    keywords.insert("dup", Token::Dup(line));
    keywords.insert("pop", Token::Pop(line));
    keywords.insert("clear", Token::Clear(line));
    keywords.insert("swap", Token::Swap(line));
    keywords.insert("over", Token::Over(line));

    // Array manipulation
    keywords.insert("rotate", Token::Rotate(line));
    keywords.insert("take", Token::Take(line));

    // Statements
    keywords.insert("for", Token::For(line));
    keywords.insert("del", Token::Del(line));
    keywords.insert("if", Token::If(line));
    keywords.insert("let", Token::Let(line));
    keywords.insert("return", Token::Return(line));
    keywords.insert("while", Token::While(line));
    keywords.insert("len", Token::Len(line));

    let token = keywords.get(identifier);

    token
        .unwrap_or(&Token::Identifier(String::from(identifier), line))
        .clone()
}

/// Lex a single character
pub fn lex_single_char(chr: char, line: u16) -> Token {
    let mut symbols = HashMap::new();

    symbols.insert('&', Token::And(line));
    symbols.insert('^', Token::Xor(line));
    symbols.insert('+', Token::Add(line));
    symbols.insert('*', Token::Mul(line));
    symbols.insert('/', Token::Div(line));
    symbols.insert('-', Token::Sub(line));
    symbols.insert('=', Token::Eq(line));
    symbols.insert('%', Token::Modulo(line));
    symbols.insert('!', Token::Not(line));
    symbols.insert('<', Token::Lt(line));
    symbols.insert('>', Token::Gt(line));
    symbols.insert('|', Token::DivQ(line));

    let token = symbols.get(&chr);

    token
        .unwrap_or_else(|| panic!("line {line}: Unkown symbol {chr}"))
        .clone()
}
/// Lex code
pub fn lex_into_tokens(code: &str) -> Vec<Token> {
    let mut chars = code.chars().rev().peekable();

    let mut tokens = Vec::new();
    let mut line = 1;

    while let Some(chr) = chars.next() {
        match chr {
            ' ' | '(' | ')' => (), // parenthesis are ignored

            '\n' => line += 1,

            '@' => {
                while let Some(next) = chars.next() {
                    if next == '\n' {
                        break;
                    }
                }
            }

            '"' => {
                let mut content = String::new();

                while let Some(next) = chars.next() {
                    match next {
                        '"' => break,
                        _ => content.push(next),
                    }
                }

                tokens.push(Token::Str(content, line))
            }

            'a'..='z' | '_' => {
                let mut content = String::from(chr);

                while let Some(next) = chars.next() {
                    match next {
                        'a'..='z' | '_' => content.push(next),
                        _ => {
                            chars.next();
                            break;
                        }
                    }
                }

                tokens.push(lex_identifier(&content, line).clone());
            }

            '0'..='9' => {
                let mut content = String::from(chr);
                let mut float = false;

                let mut float = false;

                while let Some(next) = chars.next() {
                    match next {
                        '0'..='9' => content.push(next),

                        '.' => {
                            if float {
                                panic!("line {line}: Unexpected `.`");
                            } else {
                                float = true;
                                content.push('.')
                            }
                        }

                        '_' => (),

                        _ => {
                            chars.next();
                            break;
                        }
                    }
                }

                tokens.push(match float {
                    true => Token::Float(
                        content.parse::<f64>().unwrap_or_else(|_| {
                            panic!("line {line}: Failed to parse `{content}` into a float")
                        }),
                        line,
                    ),
                    false => Token::Integer(
                        content.parse::<i64>().unwrap_or_else(|_| {
                            panic!("line {line}: Failed to parse `{content}` into an integer")
                        }),
                        line,
                    ),
                });
            }

            _ => tokens.push(lex_single_char(chr, line)),
        }
    }

    tokens
}<|MERGE_RESOLUTION|>--- conflicted
+++ resolved
@@ -2,11 +2,6 @@
 use std::collections::HashMap;
 
 /// Extract instructions from tokens
-///
-/// # Arguments
-///
-/// * `tokens` - The vec of tokens you want to split into instructions
-///
 pub fn extract_instructions(tokens: Vec<Token>) -> Vec<Vec<Token>> {
     let mut instructions = Vec::default();
     let mut current_instruction = Vec::default();
@@ -25,12 +20,8 @@
     instructions.push(current_instruction);
     instructions
 }
+
 /// Extract code blocks from tokens
-///
-/// # Arguments
-///
-/// * `tokens` - The vec of tokens you want to extract the blocks from
-///
 pub fn extract_blocks(tokens: Vec<Token>) -> Vec<Token> {
     let mut output = Vec::new();
     let mut tokens_iter = tokens.iter();
@@ -39,6 +30,7 @@
         match token {
             Token::BlockStart(line) => {
                 let mut block_tokens = Vec::new();
+                let mut recurse = false;
                 let mut n = 0;
 
                 for token_0 in tokens_iter.by_ref() {
@@ -52,20 +44,17 @@
                         },
                         Token::BlockStart(_) => {
                             n += 1;
+                            recurse = true;
                             block_tokens.push(token_0.clone())
                         }
                         _ => block_tokens.push(token_0.clone()),
                     }
                 }
 
-<<<<<<< HEAD
-                output.push(match recurse {
-                    true => Token::Block(extract_blocks(block_tokens), *line),
-                    false => Token::Block(block_tokens, *line),
-                })
-=======
-                output.push(Token::Block(extract_blocks(block_tokens), *line))
->>>>>>> f6901bb7
+                match recurse {
+                    true => output.push(Token::Block(extract_blocks(block_tokens), *line)),
+                    false => output.push(Token::Block(block_tokens, *line)),
+                }
             }
             _ => output.push(token.clone()),
         }
@@ -105,6 +94,7 @@
     // Array manipulation
     keywords.insert("rotate", Token::Rotate(line));
     keywords.insert("take", Token::Take(line));
+    keywords.insert("len", Token::Len(line));
 
     // Statements
     keywords.insert("for", Token::For(line));
@@ -113,7 +103,6 @@
     keywords.insert("let", Token::Let(line));
     keywords.insert("return", Token::Return(line));
     keywords.insert("while", Token::While(line));
-    keywords.insert("len", Token::Len(line));
 
     let token = keywords.get(identifier);
 
@@ -137,7 +126,6 @@
     symbols.insert('!', Token::Not(line));
     symbols.insert('<', Token::Lt(line));
     symbols.insert('>', Token::Gt(line));
-    symbols.insert('|', Token::DivQ(line));
 
     let token = symbols.get(&chr);
 
@@ -145,21 +133,23 @@
         .unwrap_or_else(|| panic!("line {line}: Unkown symbol {chr}"))
         .clone()
 }
+
 /// Lex code
 pub fn lex_into_tokens(code: &str) -> Vec<Token> {
-    let mut chars = code.chars().rev().peekable();
+    let mut chars = code.chars().collect::<Vec<char>>();
+    chars.reverse();
 
     let mut tokens = Vec::new();
     let mut line = 1;
 
-    while let Some(chr) = chars.next() {
+    while let Some(chr) = chars.pop() {
         match chr {
-            ' ' | '(' | ')' => (), // parenthesis are ignored
+            ' ' | '(' | ')' => (),
 
             '\n' => line += 1,
 
             '@' => {
-                while let Some(next) = chars.next() {
+                while let Some(next) = chars.pop() {
                     if next == '\n' {
                         break;
                     }
@@ -169,7 +159,7 @@
             '"' => {
                 let mut content = String::new();
 
-                while let Some(next) = chars.next() {
+                while let Some(next) = chars.pop() {
                     match next {
                         '"' => break,
                         _ => content.push(next),
@@ -178,15 +168,14 @@
 
                 tokens.push(Token::Str(content, line))
             }
-
             'a'..='z' | '_' => {
                 let mut content = String::from(chr);
 
-                while let Some(next) = chars.next() {
+                while let Some(next) = chars.pop() {
                     match next {
                         'a'..='z' | '_' => content.push(next),
                         _ => {
-                            chars.next();
+                            chars.push(next);
                             break;
                         }
                     }
@@ -199,25 +188,19 @@
                 let mut content = String::from(chr);
                 let mut float = false;
 
-                let mut float = false;
-
-                while let Some(next) = chars.next() {
+                while let Some(next) = chars.pop() {
                     match next {
                         '0'..='9' => content.push(next),
 
                         '.' => {
-                            if float {
-                                panic!("line {line}: Unexpected `.`");
-                            } else {
-                                float = true;
-                                content.push('.')
-                            }
+                            float = true;
+                            content.push('.')
                         }
 
                         '_' => (),
 
                         _ => {
-                            chars.next();
+                            chars.push(next);
                             break;
                         }
                     }
@@ -238,7 +221,6 @@
                     ),
                 });
             }
-
             _ => tokens.push(lex_single_char(chr, line)),
         }
     }
